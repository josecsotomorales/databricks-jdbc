package com.databricks.jdbc.core;

import static com.databricks.jdbc.driver.DatabricksJdbcConstants.ALLOWED_VOLUME_INGESTION_PATHS;
import static org.junit.jupiter.api.Assertions.*;
import static org.mockito.ArgumentMatchers.isA;
import static org.mockito.Mockito.when;

import com.databricks.jdbc.client.IDatabricksHttpClient;
import com.databricks.jdbc.client.sqlexec.ResultManifest;
<<<<<<< HEAD
=======
import com.databricks.sdk.service.sql.ResultSchema;
>>>>>>> 3f08230c
import java.io.File;
import java.io.FileInputStream;
import java.nio.file.Files;
import java.util.Map;
import org.apache.http.HttpEntity;
import org.apache.http.StatusLine;
import org.apache.http.client.methods.CloseableHttpResponse;
import org.apache.http.client.methods.HttpDelete;
import org.apache.http.client.methods.HttpGet;
import org.apache.http.client.methods.HttpPut;
import org.apache.http.entity.StringEntity;
import org.junit.jupiter.api.Test;
import org.junit.jupiter.api.extension.ExtendWith;
import org.mockito.Mock;
import org.mockito.junit.jupiter.MockitoExtension;

@ExtendWith(MockitoExtension.class)
public class VolumeOperationResultTest {

  private static final String STATEMENT_ID = "statementId";
  private static final String LOCAL_FILE_GET = "getVolFile.csv";
  private static final String LOCAL_FILE_PUT = "putVolFile.csv";
  private static final String PRESIGNED_URL = "http://presignedUrl.site";
  private static final String ALLOWED_PATHS = "getVolFile,putVolFile";
  private static final String HEADERS = "{\"header1\":\"value1\"}";

  @Mock IDatabricksHttpClient mockHttpClient;
  @Mock CloseableHttpResponse httpResponse;
  @Mock HttpEntity httpEntity;
  @Mock StatusLine mockedStatusLine;
  @Mock DatabricksSession session;
  @Mock IExecutionResult resultHandler;
  private static final ResultManifest RESULT_MANIFEST =
<<<<<<< HEAD
      new ResultManifest().setIsVolumeOperation(true).setTotalRowCount(1L);

  @Test
  public void testGetResult_Get() throws Exception {
    when(resultHandler.hasNext()).thenReturn(true).thenReturn(false);
    when(resultHandler.next()).thenReturn(true).thenReturn(false);
    when(resultHandler.getObject(0)).thenReturn("GET");
    when(resultHandler.getObject(1)).thenReturn(PRESIGNED_URL);
    when(resultHandler.getObject(2)).thenReturn(HEADERS);
=======
      new ResultManifest()
          .setIsVolumeOperation(true)
          .setTotalRowCount(1L)
          .setSchema(new ResultSchema().setColumnCount(4L));

  @Test
  public void testGetResult_Get() throws Exception {
    setupCommonInteractions();
    when(resultHandler.getObject(0)).thenReturn("GET");
    when(resultHandler.getObject(1)).thenReturn(PRESIGNED_URL);
>>>>>>> 3f08230c
    when(resultHandler.getObject(3)).thenReturn(LOCAL_FILE_GET);
    when(mockHttpClient.execute(isA(HttpGet.class))).thenReturn(httpResponse);
    when(httpResponse.getEntity()).thenReturn(new StringEntity("test"));
    when(httpResponse.getStatusLine()).thenReturn(mockedStatusLine);
    when(mockedStatusLine.getStatusCode()).thenReturn(200);

    VolumeOperationResult volumeOperationResult =
        new VolumeOperationResult(
            STATEMENT_ID, RESULT_MANIFEST, session, resultHandler, mockHttpClient);

    assertTrue(volumeOperationResult.hasNext());
    assertEquals(-1, volumeOperationResult.getCurrentRow());
    assertTrue(volumeOperationResult.next());
    assertEquals(0, volumeOperationResult.getCurrentRow());
    assertEquals("SUCCEEDED", volumeOperationResult.getObject(1));
    assertFalse(volumeOperationResult.hasNext());
    assertFalse(volumeOperationResult.next());

    File file = new File(LOCAL_FILE_GET);
    assertTrue(file.exists());
    try {
      String fileContent = new String(new FileInputStream(file).readAllBytes());
      assertEquals("test", fileContent);
    } finally {
      assertTrue(file.delete());
    }
  }

  @Test
  public void testGetResult_Get_PropertyEmpty() throws Exception {
<<<<<<< HEAD
    when(resultHandler.hasNext()).thenReturn(true).thenReturn(false);
=======
    when(resultHandler.hasNext())
        .thenReturn(true)
        .thenReturn(true)
        .thenReturn(false)
        .thenReturn(false);
>>>>>>> 3f08230c
    when(resultHandler.next()).thenReturn(true).thenReturn(false);
    when(resultHandler.getObject(0)).thenReturn("GET");
    when(resultHandler.getObject(1)).thenReturn(PRESIGNED_URL);
    when(resultHandler.getObject(2)).thenReturn(HEADERS);
    when(resultHandler.getObject(3)).thenReturn(LOCAL_FILE_GET);
    when(session.getClientInfoProperties())
        .thenReturn(Map.of(ALLOWED_VOLUME_INGESTION_PATHS.toLowerCase(), ""));

    VolumeOperationResult volumeOperationResult =
        new VolumeOperationResult(
            STATEMENT_ID, RESULT_MANIFEST, session, resultHandler, mockHttpClient);

    assertTrue(volumeOperationResult.hasNext());
    assertEquals(-1, volumeOperationResult.getCurrentRow());
    try {
      volumeOperationResult.next();
      fail("Should throw DatabricksSQLException");
    } catch (DatabricksSQLException e) {
      assertEquals("Volume operation aborted: Volume operation not supported", e.getMessage());
    }
  }

  @Test
  public void testGetResult_Get_PathNotAllowed() throws Exception {
<<<<<<< HEAD
    when(resultHandler.hasNext()).thenReturn(true).thenReturn(false);
    when(resultHandler.next()).thenReturn(true).thenReturn(false);
    when(resultHandler.getObject(0)).thenReturn("GET");
    when(resultHandler.getObject(1)).thenReturn(PRESIGNED_URL);
    when(resultHandler.getObject(2)).thenReturn(HEADERS);
    when(resultHandler.getObject(3)).thenReturn("localFileOther");
    when(session.getClientInfoProperties())
        .thenReturn(Map.of(ALLOWED_VOLUME_INGESTION_PATHS.toLowerCase(), ALLOWED_PATHS));
=======
    setupCommonInteractions();
    when(resultHandler.getObject(0)).thenReturn("GET");
    when(resultHandler.getObject(1)).thenReturn(PRESIGNED_URL);
    when(resultHandler.getObject(3)).thenReturn("localFileOther");
>>>>>>> 3f08230c

    VolumeOperationResult volumeOperationResult =
        new VolumeOperationResult(
            STATEMENT_ID, RESULT_MANIFEST, session, resultHandler, mockHttpClient);

    assertTrue(volumeOperationResult.hasNext());
    assertEquals(-1, volumeOperationResult.getCurrentRow());
    try {
      volumeOperationResult.next();
      fail("Should throw DatabricksSQLException");
    } catch (DatabricksSQLException e) {
      assertEquals("Volume operation aborted: Local file path is not allowed", e.getMessage());
    }
  }

  @Test
  public void testGetResult_Get_PathCaseSensitive() throws Exception {
<<<<<<< HEAD
    when(resultHandler.hasNext()).thenReturn(true).thenReturn(false);
    when(resultHandler.next()).thenReturn(true).thenReturn(false);
    when(resultHandler.getObject(0)).thenReturn("GET");
    when(resultHandler.getObject(1)).thenReturn(PRESIGNED_URL);
    when(resultHandler.getObject(2)).thenReturn(HEADERS);
    when(resultHandler.getObject(3)).thenReturn("getvolfile.csv");
    when(session.getClientInfoProperties())
        .thenReturn(Map.of(ALLOWED_VOLUME_INGESTION_PATHS.toLowerCase(), ALLOWED_PATHS));
=======
    setupCommonInteractions();
    when(resultHandler.getObject(0)).thenReturn("GET");
    when(resultHandler.getObject(1)).thenReturn(PRESIGNED_URL);
    when(resultHandler.getObject(3)).thenReturn("getvolfile.csv");
>>>>>>> 3f08230c

    VolumeOperationResult volumeOperationResult =
        new VolumeOperationResult(
            STATEMENT_ID, RESULT_MANIFEST, session, resultHandler, mockHttpClient);

    assertTrue(volumeOperationResult.hasNext());
    assertEquals(-1, volumeOperationResult.getCurrentRow());
    try {
      volumeOperationResult.next();
      fail("Should throw DatabricksSQLException");
    } catch (DatabricksSQLException e) {
      assertEquals("Volume operation aborted: Local file path is not allowed", e.getMessage());
    }
  }

  @Test
  public void testGetResult_Get_PathInvalid() throws Exception {
<<<<<<< HEAD
    when(resultHandler.hasNext()).thenReturn(true).thenReturn(false);
    when(resultHandler.next()).thenReturn(true).thenReturn(false);
    when(resultHandler.getObject(0)).thenReturn("GET");
    when(resultHandler.getObject(1)).thenReturn(PRESIGNED_URL);
    when(resultHandler.getObject(2)).thenReturn(HEADERS);
    when(resultHandler.getObject(3)).thenReturn("");
    when(session.getClientInfoProperties())
        .thenReturn(Map.of(ALLOWED_VOLUME_INGESTION_PATHS.toLowerCase(), ALLOWED_PATHS));
=======
    setupCommonInteractions();
    when(resultHandler.getObject(0)).thenReturn("GET");
    when(resultHandler.getObject(1)).thenReturn(PRESIGNED_URL);
    when(resultHandler.getObject(3)).thenReturn("");
>>>>>>> 3f08230c

    VolumeOperationResult volumeOperationResult =
        new VolumeOperationResult(
            STATEMENT_ID, RESULT_MANIFEST, session, resultHandler, mockHttpClient);

    assertTrue(volumeOperationResult.hasNext());
    assertEquals(-1, volumeOperationResult.getCurrentRow());
    try {
      volumeOperationResult.next();
      fail("Should throw DatabricksSQLException");
    } catch (DatabricksSQLException e) {
      assertEquals("Volume operation aborted: Local file path is invalid", e.getMessage());
    }
  }

  @Test
  public void testGetResult_Get_FileExists() throws Exception {
<<<<<<< HEAD
    when(resultHandler.hasNext()).thenReturn(true).thenReturn(false);
    when(resultHandler.next()).thenReturn(true).thenReturn(false);
    when(resultHandler.getObject(0)).thenReturn("GET");
    when(resultHandler.getObject(1)).thenReturn(PRESIGNED_URL);
    when(resultHandler.getObject(2)).thenReturn(HEADERS);
    when(resultHandler.getObject(3)).thenReturn(LOCAL_FILE_GET);
    when(session.getClientInfoProperties())
        .thenReturn(Map.of(ALLOWED_VOLUME_INGESTION_PATHS.toLowerCase(), ALLOWED_PATHS));
=======
    setupCommonInteractions();
    when(resultHandler.getObject(0)).thenReturn("GET");
    when(resultHandler.getObject(1)).thenReturn(PRESIGNED_URL);
    when(resultHandler.getObject(3)).thenReturn(LOCAL_FILE_GET);
>>>>>>> 3f08230c

    File file = new File(LOCAL_FILE_GET);
    Files.writeString(file.toPath(), "test-put");

    VolumeOperationResult volumeOperationResult =
        new VolumeOperationResult(
            STATEMENT_ID, RESULT_MANIFEST, session, resultHandler, mockHttpClient);

    assertTrue(volumeOperationResult.hasNext());
    assertEquals(-1, volumeOperationResult.getCurrentRow());
    try {
      volumeOperationResult.next();
      fail("Should throw DatabricksSQLException");
    } catch (DatabricksSQLException e) {
      assertEquals("Volume operation aborted: Local file already exists", e.getMessage());
    } finally {
      file.delete();
    }
  }

  @Test
  public void testGetResult_Get_PathContainsParentDir() throws Exception {
<<<<<<< HEAD
    when(resultHandler.hasNext()).thenReturn(true).thenReturn(false);
    when(resultHandler.next()).thenReturn(true).thenReturn(false);
    when(resultHandler.getObject(0)).thenReturn("GET");
    when(resultHandler.getObject(1)).thenReturn(PRESIGNED_URL);
    when(resultHandler.getObject(2)).thenReturn(HEADERS);
    when(resultHandler.getObject(3)).thenReturn("../newFile.csv");
    when(session.getClientInfoProperties())
        .thenReturn(Map.of(ALLOWED_VOLUME_INGESTION_PATHS.toLowerCase(), ALLOWED_PATHS));
=======
    setupCommonInteractions();
    when(resultHandler.getObject(0)).thenReturn("GET");
    when(resultHandler.getObject(1)).thenReturn(PRESIGNED_URL);
    when(resultHandler.getObject(3)).thenReturn("../newFile.csv");
>>>>>>> 3f08230c

    VolumeOperationResult volumeOperationResult =
        new VolumeOperationResult(
            STATEMENT_ID, RESULT_MANIFEST, session, resultHandler, mockHttpClient);

    assertTrue(volumeOperationResult.hasNext());
    assertEquals(-1, volumeOperationResult.getCurrentRow());
    try {
      volumeOperationResult.next();
      fail("Should throw DatabricksSQLException");
    } catch (DatabricksSQLException e) {
      assertEquals("Volume operation aborted: Local file path is invalid", e.getMessage());
    }
  }

  @Test
  public void testGetResult_Get_HttpError() throws Exception {
<<<<<<< HEAD
    when(resultHandler.hasNext()).thenReturn(true).thenReturn(false);
    when(resultHandler.next()).thenReturn(true).thenReturn(false);
    when(resultHandler.getObject(0)).thenReturn("GET");
    when(resultHandler.getObject(1)).thenReturn(PRESIGNED_URL);
    when(resultHandler.getObject(2)).thenReturn(HEADERS);
=======
    setupCommonInteractions();
    when(resultHandler.getObject(0)).thenReturn("GET");
    when(resultHandler.getObject(1)).thenReturn(PRESIGNED_URL);
>>>>>>> 3f08230c
    when(resultHandler.getObject(3)).thenReturn(LOCAL_FILE_GET);
    when(mockHttpClient.execute(isA(HttpGet.class))).thenReturn(httpResponse);
    when(httpResponse.getStatusLine()).thenReturn(mockedStatusLine);
    when(mockedStatusLine.getStatusCode()).thenReturn(403);

    VolumeOperationResult volumeOperationResult =
        new VolumeOperationResult(
            STATEMENT_ID, RESULT_MANIFEST, session, resultHandler, mockHttpClient);

    assertTrue(volumeOperationResult.hasNext());
    assertEquals(-1, volumeOperationResult.getCurrentRow());
    try {
      volumeOperationResult.next();
      fail("Should throw DatabricksSQLException");
    } catch (DatabricksSQLException e) {
      assertEquals("Volume operation failed: Failed to download file", e.getMessage());
    }
  }

  @Test
  public void testGetResult_Put() throws Exception {
<<<<<<< HEAD
    when(resultHandler.hasNext()).thenReturn(true).thenReturn(false);
    when(resultHandler.next()).thenReturn(true).thenReturn(false);
    when(resultHandler.getObject(0)).thenReturn("PUT");
    when(resultHandler.getObject(1)).thenReturn(PRESIGNED_URL);
    when(resultHandler.getObject(2)).thenReturn(HEADERS);
=======
    setupCommonInteractions();
    when(resultHandler.getObject(0)).thenReturn("PUT");
    when(resultHandler.getObject(1)).thenReturn(PRESIGNED_URL);
>>>>>>> 3f08230c
    when(resultHandler.getObject(3)).thenReturn(LOCAL_FILE_PUT);
    when(mockHttpClient.execute(isA(HttpPut.class))).thenReturn(httpResponse);
    when(httpResponse.getStatusLine()).thenReturn(mockedStatusLine);
    when(mockedStatusLine.getStatusCode()).thenReturn(200);

    File file = new File(LOCAL_FILE_PUT);
    Files.writeString(file.toPath(), "test-put");

    VolumeOperationResult volumeOperationResult =
        new VolumeOperationResult(
            STATEMENT_ID, RESULT_MANIFEST, session, resultHandler, mockHttpClient);

    assertTrue(volumeOperationResult.hasNext());
    assertEquals(-1, volumeOperationResult.getCurrentRow());
    assertTrue(volumeOperationResult.next());
    assertEquals(0, volumeOperationResult.getCurrentRow());
    assertEquals("SUCCEEDED", volumeOperationResult.getObject(1));
    assertFalse(volumeOperationResult.hasNext());
    assertFalse(volumeOperationResult.next());
    assertTrue(file.delete());
  }

  @Test
  public void testGetResult_Put_failedHttpResponse() throws Exception {
<<<<<<< HEAD
    when(resultHandler.hasNext()).thenReturn(true).thenReturn(false);
    when(resultHandler.next()).thenReturn(true).thenReturn(false);
    when(resultHandler.getObject(0)).thenReturn("PUT");
    when(resultHandler.getObject(1)).thenReturn(PRESIGNED_URL);
    when(resultHandler.getObject(2)).thenReturn(HEADERS);
=======
    setupCommonInteractions();
    when(resultHandler.getObject(0)).thenReturn("PUT");
    when(resultHandler.getObject(1)).thenReturn(PRESIGNED_URL);
>>>>>>> 3f08230c
    when(resultHandler.getObject(3)).thenReturn(LOCAL_FILE_PUT);
    when(mockHttpClient.execute(isA(HttpPut.class))).thenReturn(httpResponse);
    when(httpResponse.getStatusLine()).thenReturn(mockedStatusLine);
    when(mockedStatusLine.getStatusCode()).thenReturn(403);

    File file = new File(LOCAL_FILE_PUT);
    Files.writeString(file.toPath(), "test-put");

    VolumeOperationResult volumeOperationResult =
        new VolumeOperationResult(
            STATEMENT_ID, RESULT_MANIFEST, session, resultHandler, mockHttpClient);

    assertTrue(volumeOperationResult.hasNext());
    assertEquals(-1, volumeOperationResult.getCurrentRow());
    try {
      volumeOperationResult.next();
      fail("Should throw DatabricksSQLException");
    } catch (DatabricksSQLException e) {
      assertEquals(
          "Volume operation failed: Failed to upload file with error code: 403", e.getMessage());
    } finally {
      file.delete();
    }
  }

  @Test
  public void testGetResult_Put_emptyLocalFile() throws Exception {
<<<<<<< HEAD
    when(resultHandler.hasNext()).thenReturn(true).thenReturn(false);
    when(resultHandler.next()).thenReturn(true).thenReturn(false);
    when(resultHandler.getObject(0)).thenReturn("PUT");
    when(resultHandler.getObject(1)).thenReturn(PRESIGNED_URL);
    when(resultHandler.getObject(2)).thenReturn(HEADERS);
    when(resultHandler.getObject(3)).thenReturn(LOCAL_FILE_PUT);
    when(session.getClientInfoProperties())
        .thenReturn(Map.of(ALLOWED_VOLUME_INGESTION_PATHS.toLowerCase(), ALLOWED_PATHS));
=======
    setupCommonInteractions();
    when(resultHandler.getObject(0)).thenReturn("PUT");
    when(resultHandler.getObject(1)).thenReturn(PRESIGNED_URL);
    when(resultHandler.getObject(3)).thenReturn(LOCAL_FILE_PUT);
>>>>>>> 3f08230c

    File file = new File(LOCAL_FILE_PUT);
    Files.writeString(file.toPath(), "");

    VolumeOperationResult volumeOperationResult =
        new VolumeOperationResult(
            STATEMENT_ID, RESULT_MANIFEST, session, resultHandler, mockHttpClient);

    assertTrue(volumeOperationResult.hasNext());
    assertEquals(-1, volumeOperationResult.getCurrentRow());
    try {
      volumeOperationResult.next();
      fail("Should throw DatabricksSQLException");
    } catch (DatabricksSQLException e) {
      assertEquals("Volume operation aborted: Local file is empty", e.getMessage());
    } finally {
      file.delete();
    }
  }

  @Test
  public void testGetResult_Put_nonExistingLocalFile() throws Exception {
<<<<<<< HEAD
    when(resultHandler.hasNext()).thenReturn(true).thenReturn(false);
    when(resultHandler.next()).thenReturn(true).thenReturn(false);
    when(resultHandler.getObject(0)).thenReturn("PUT");
    when(resultHandler.getObject(1)).thenReturn(PRESIGNED_URL);
    when(resultHandler.getObject(2)).thenReturn(HEADERS);
    when(resultHandler.getObject(3)).thenReturn(LOCAL_FILE_PUT);
    when(session.getClientInfoProperties())
        .thenReturn(Map.of(ALLOWED_VOLUME_INGESTION_PATHS.toLowerCase(), ALLOWED_PATHS));
=======
    setupCommonInteractions();
    when(resultHandler.getObject(0)).thenReturn("PUT");
    when(resultHandler.getObject(1)).thenReturn(PRESIGNED_URL);
    when(resultHandler.getObject(3)).thenReturn(LOCAL_FILE_PUT);
>>>>>>> 3f08230c

    VolumeOperationResult volumeOperationResult =
        new VolumeOperationResult(
            STATEMENT_ID, RESULT_MANIFEST, session, resultHandler, mockHttpClient);

    assertTrue(volumeOperationResult.hasNext());
    assertEquals(-1, volumeOperationResult.getCurrentRow());
    try {
      volumeOperationResult.next();
      fail("Should throw DatabricksSQLException");
    } catch (DatabricksSQLException e) {
      assertEquals(
          "Volume operation aborted: Local file does not exist or is a directory", e.getMessage());
    }
  }

  @Test
  public void testGetResult_invalidOperationType() throws Exception {
<<<<<<< HEAD
    when(resultHandler.hasNext()).thenReturn(true).thenReturn(false);
    when(resultHandler.next()).thenReturn(true).thenReturn(false);
    when(resultHandler.getObject(0)).thenReturn("FETCH");
    when(resultHandler.getObject(1)).thenReturn(PRESIGNED_URL);
    when(resultHandler.getObject(2)).thenReturn(HEADERS);
    when(resultHandler.getObject(3)).thenReturn(LOCAL_FILE_PUT);
    when(session.getClientInfoProperties())
        .thenReturn(Map.of(ALLOWED_VOLUME_INGESTION_PATHS.toLowerCase(), ALLOWED_PATHS));
=======
    setupCommonInteractions();
    when(resultHandler.getObject(0)).thenReturn("FETCH");
    when(resultHandler.getObject(1)).thenReturn(PRESIGNED_URL);
    when(resultHandler.getObject(3)).thenReturn(LOCAL_FILE_PUT);
>>>>>>> 3f08230c

    VolumeOperationResult volumeOperationResult =
        new VolumeOperationResult(
            STATEMENT_ID, RESULT_MANIFEST, session, resultHandler, mockHttpClient);

    assertTrue(volumeOperationResult.hasNext());
    assertEquals(-1, volumeOperationResult.getCurrentRow());
    try {
      volumeOperationResult.next();
      fail("Should throw DatabricksSQLException");
    } catch (DatabricksSQLException e) {
      assertEquals("Volume operation aborted: Invalid operation type", e.getMessage());
    }
  }

  @Test
  public void testGetResult_Remove() throws Exception {
<<<<<<< HEAD
    when(resultHandler.hasNext()).thenReturn(true).thenReturn(false);
    when(resultHandler.next()).thenReturn(true).thenReturn(false);
    when(resultHandler.getObject(0)).thenReturn("REMOVE");
    when(resultHandler.getObject(1)).thenReturn(PRESIGNED_URL);
    when(resultHandler.getObject(2)).thenReturn(HEADERS);
=======
    setupCommonInteractions();
    when(resultHandler.getObject(0)).thenReturn("REMOVE");
    when(resultHandler.getObject(1)).thenReturn(PRESIGNED_URL);
    when(resultHandler.getObject(3)).thenReturn(null);
>>>>>>> 3f08230c
    when(mockHttpClient.execute(isA(HttpDelete.class))).thenReturn(httpResponse);
    when(httpResponse.getStatusLine()).thenReturn(mockedStatusLine);
    when(mockedStatusLine.getStatusCode()).thenReturn(200);

    VolumeOperationResult volumeOperationResult =
        new VolumeOperationResult(
            STATEMENT_ID, RESULT_MANIFEST, session, resultHandler, mockHttpClient);

    assertTrue(volumeOperationResult.hasNext());
    assertEquals(-1, volumeOperationResult.getCurrentRow());
    assertTrue(volumeOperationResult.next());
    assertEquals(0, volumeOperationResult.getCurrentRow());
    assertEquals("SUCCEEDED", volumeOperationResult.getObject(1));
    assertFalse(volumeOperationResult.hasNext());
    assertFalse(volumeOperationResult.next());
    try {
      volumeOperationResult.getObject(2);
      fail("Should throw DatabricksSQLException");
    } catch (DatabricksSQLException e) {
      assertEquals("Invalid column access", e.getMessage());
    }
  }

  @Test
  public void testGetResult_RemoveFailed() throws Exception {
<<<<<<< HEAD
    when(resultHandler.hasNext()).thenReturn(true).thenReturn(false);
    when(resultHandler.next()).thenReturn(true).thenReturn(false);
    when(resultHandler.getObject(0)).thenReturn("REMOVE");
    when(resultHandler.getObject(1)).thenReturn(PRESIGNED_URL);
    when(resultHandler.getObject(2)).thenReturn(HEADERS);
=======
    setupCommonInteractions();
    when(resultHandler.getObject(0)).thenReturn("REMOVE");
    when(resultHandler.getObject(1)).thenReturn(PRESIGNED_URL);
    when(resultHandler.getObject(3)).thenReturn(null);
>>>>>>> 3f08230c
    when(mockHttpClient.execute(isA(HttpDelete.class))).thenReturn(httpResponse);
    when(httpResponse.getStatusLine()).thenReturn(mockedStatusLine);
    when(mockedStatusLine.getStatusCode()).thenReturn(403);

    VolumeOperationResult volumeOperationResult =
        new VolumeOperationResult(
            STATEMENT_ID, RESULT_MANIFEST, session, resultHandler, mockHttpClient);

    assertTrue(volumeOperationResult.hasNext());
    assertEquals(-1, volumeOperationResult.getCurrentRow());

    try {
      volumeOperationResult.next();
      fail("Should throw DatabricksSQLException");
    } catch (DatabricksSQLException e) {
      assertEquals("Volume operation failed: Failed to delete volume", e.getMessage());
    }
    assertDoesNotThrow(() -> volumeOperationResult.close());
  }

  @Test
  public void getObject() throws Exception {
<<<<<<< HEAD
    when(resultHandler.hasNext()).thenReturn(true).thenReturn(false);
    when(resultHandler.next()).thenReturn(true).thenReturn(false);
    when(resultHandler.getObject(0)).thenReturn("INVALID");
    when(resultHandler.getObject(1)).thenReturn(PRESIGNED_URL);
    when(resultHandler.getObject(2)).thenReturn(HEADERS);
    when(resultHandler.getObject(3)).thenReturn(LOCAL_FILE_GET);
    when(session.getClientInfoProperties())
        .thenReturn(Map.of(ALLOWED_VOLUME_INGESTION_PATHS.toLowerCase(), ALLOWED_PATHS));

=======
>>>>>>> 3f08230c
    VolumeOperationResult volumeOperationResult =
        new VolumeOperationResult(
            STATEMENT_ID, RESULT_MANIFEST, session, resultHandler, mockHttpClient);

    try {
      volumeOperationResult.getObject(2);
      fail("Should throw DatabricksSQLException");
    } catch (DatabricksSQLException e) {
      assertEquals("Invalid row access", e.getMessage());
    }
  }

  @Test
  public void testGetResult_Get_emptyLink() throws Exception {
<<<<<<< HEAD
    when(resultHandler.hasNext()).thenReturn(true).thenReturn(false);
    when(resultHandler.next()).thenReturn(true).thenReturn(false);
    when(resultHandler.getObject(0)).thenReturn("GET");
    when(resultHandler.getObject(1)).thenReturn("");
    when(resultHandler.getObject(2)).thenReturn(HEADERS);
    when(resultHandler.getObject(3)).thenReturn(LOCAL_FILE_GET);
    when(session.getClientInfoProperties())
        .thenReturn(Map.of(ALLOWED_VOLUME_INGESTION_PATHS.toLowerCase(), ALLOWED_PATHS));
=======
    setupCommonInteractions();
    when(resultHandler.getObject(0)).thenReturn("GET");
    when(resultHandler.getObject(1)).thenReturn("");
    when(resultHandler.getObject(3)).thenReturn(LOCAL_FILE_GET);
>>>>>>> 3f08230c

    VolumeOperationResult volumeOperationResult =
        new VolumeOperationResult(
            STATEMENT_ID, RESULT_MANIFEST, session, resultHandler, mockHttpClient);

    assertTrue(volumeOperationResult.hasNext());
    assertEquals(-1, volumeOperationResult.getCurrentRow());
    try {
      volumeOperationResult.next();
      fail("Should throw DatabricksSQLException");
    } catch (DatabricksSQLException e) {
      assertEquals("Volume operation aborted: Volume operation URL is not set", e.getMessage());
    }
  }

  private void setupCommonInteractions() throws Exception {
    when(resultHandler.hasNext())
        .thenReturn(true)
        .thenReturn(true)
        .thenReturn(false)
        .thenReturn(false);
    when(resultHandler.next()).thenReturn(true).thenReturn(false);
    when(resultHandler.getObject(2)).thenReturn(HEADERS);
    when(session.getClientInfoProperties())
        .thenReturn(Map.of(ALLOWED_VOLUME_INGESTION_PATHS.toLowerCase(), ALLOWED_PATHS));
  }
}<|MERGE_RESOLUTION|>--- conflicted
+++ resolved
@@ -7,10 +7,7 @@
 
 import com.databricks.jdbc.client.IDatabricksHttpClient;
 import com.databricks.jdbc.client.sqlexec.ResultManifest;
-<<<<<<< HEAD
-=======
 import com.databricks.sdk.service.sql.ResultSchema;
->>>>>>> 3f08230c
 import java.io.File;
 import java.io.FileInputStream;
 import java.nio.file.Files;
@@ -44,17 +41,6 @@
   @Mock DatabricksSession session;
   @Mock IExecutionResult resultHandler;
   private static final ResultManifest RESULT_MANIFEST =
-<<<<<<< HEAD
-      new ResultManifest().setIsVolumeOperation(true).setTotalRowCount(1L);
-
-  @Test
-  public void testGetResult_Get() throws Exception {
-    when(resultHandler.hasNext()).thenReturn(true).thenReturn(false);
-    when(resultHandler.next()).thenReturn(true).thenReturn(false);
-    when(resultHandler.getObject(0)).thenReturn("GET");
-    when(resultHandler.getObject(1)).thenReturn(PRESIGNED_URL);
-    when(resultHandler.getObject(2)).thenReturn(HEADERS);
-=======
       new ResultManifest()
           .setIsVolumeOperation(true)
           .setTotalRowCount(1L)
@@ -65,7 +51,6 @@
     setupCommonInteractions();
     when(resultHandler.getObject(0)).thenReturn("GET");
     when(resultHandler.getObject(1)).thenReturn(PRESIGNED_URL);
->>>>>>> 3f08230c
     when(resultHandler.getObject(3)).thenReturn(LOCAL_FILE_GET);
     when(mockHttpClient.execute(isA(HttpGet.class))).thenReturn(httpResponse);
     when(httpResponse.getEntity()).thenReturn(new StringEntity("test"));
@@ -96,15 +81,11 @@
 
   @Test
   public void testGetResult_Get_PropertyEmpty() throws Exception {
-<<<<<<< HEAD
-    when(resultHandler.hasNext()).thenReturn(true).thenReturn(false);
-=======
     when(resultHandler.hasNext())
         .thenReturn(true)
         .thenReturn(true)
         .thenReturn(false)
         .thenReturn(false);
->>>>>>> 3f08230c
     when(resultHandler.next()).thenReturn(true).thenReturn(false);
     when(resultHandler.getObject(0)).thenReturn("GET");
     when(resultHandler.getObject(1)).thenReturn(PRESIGNED_URL);
@@ -129,21 +110,10 @@
 
   @Test
   public void testGetResult_Get_PathNotAllowed() throws Exception {
-<<<<<<< HEAD
-    when(resultHandler.hasNext()).thenReturn(true).thenReturn(false);
-    when(resultHandler.next()).thenReturn(true).thenReturn(false);
-    when(resultHandler.getObject(0)).thenReturn("GET");
-    when(resultHandler.getObject(1)).thenReturn(PRESIGNED_URL);
-    when(resultHandler.getObject(2)).thenReturn(HEADERS);
+    setupCommonInteractions();
+    when(resultHandler.getObject(0)).thenReturn("GET");
+    when(resultHandler.getObject(1)).thenReturn(PRESIGNED_URL);
     when(resultHandler.getObject(3)).thenReturn("localFileOther");
-    when(session.getClientInfoProperties())
-        .thenReturn(Map.of(ALLOWED_VOLUME_INGESTION_PATHS.toLowerCase(), ALLOWED_PATHS));
-=======
-    setupCommonInteractions();
-    when(resultHandler.getObject(0)).thenReturn("GET");
-    when(resultHandler.getObject(1)).thenReturn(PRESIGNED_URL);
-    when(resultHandler.getObject(3)).thenReturn("localFileOther");
->>>>>>> 3f08230c
 
     VolumeOperationResult volumeOperationResult =
         new VolumeOperationResult(
@@ -161,21 +131,10 @@
 
   @Test
   public void testGetResult_Get_PathCaseSensitive() throws Exception {
-<<<<<<< HEAD
-    when(resultHandler.hasNext()).thenReturn(true).thenReturn(false);
-    when(resultHandler.next()).thenReturn(true).thenReturn(false);
-    when(resultHandler.getObject(0)).thenReturn("GET");
-    when(resultHandler.getObject(1)).thenReturn(PRESIGNED_URL);
-    when(resultHandler.getObject(2)).thenReturn(HEADERS);
+    setupCommonInteractions();
+    when(resultHandler.getObject(0)).thenReturn("GET");
+    when(resultHandler.getObject(1)).thenReturn(PRESIGNED_URL);
     when(resultHandler.getObject(3)).thenReturn("getvolfile.csv");
-    when(session.getClientInfoProperties())
-        .thenReturn(Map.of(ALLOWED_VOLUME_INGESTION_PATHS.toLowerCase(), ALLOWED_PATHS));
-=======
-    setupCommonInteractions();
-    when(resultHandler.getObject(0)).thenReturn("GET");
-    when(resultHandler.getObject(1)).thenReturn(PRESIGNED_URL);
-    when(resultHandler.getObject(3)).thenReturn("getvolfile.csv");
->>>>>>> 3f08230c
 
     VolumeOperationResult volumeOperationResult =
         new VolumeOperationResult(
@@ -193,21 +152,10 @@
 
   @Test
   public void testGetResult_Get_PathInvalid() throws Exception {
-<<<<<<< HEAD
-    when(resultHandler.hasNext()).thenReturn(true).thenReturn(false);
-    when(resultHandler.next()).thenReturn(true).thenReturn(false);
-    when(resultHandler.getObject(0)).thenReturn("GET");
-    when(resultHandler.getObject(1)).thenReturn(PRESIGNED_URL);
-    when(resultHandler.getObject(2)).thenReturn(HEADERS);
+    setupCommonInteractions();
+    when(resultHandler.getObject(0)).thenReturn("GET");
+    when(resultHandler.getObject(1)).thenReturn(PRESIGNED_URL);
     when(resultHandler.getObject(3)).thenReturn("");
-    when(session.getClientInfoProperties())
-        .thenReturn(Map.of(ALLOWED_VOLUME_INGESTION_PATHS.toLowerCase(), ALLOWED_PATHS));
-=======
-    setupCommonInteractions();
-    when(resultHandler.getObject(0)).thenReturn("GET");
-    when(resultHandler.getObject(1)).thenReturn(PRESIGNED_URL);
-    when(resultHandler.getObject(3)).thenReturn("");
->>>>>>> 3f08230c
 
     VolumeOperationResult volumeOperationResult =
         new VolumeOperationResult(
@@ -225,21 +173,10 @@
 
   @Test
   public void testGetResult_Get_FileExists() throws Exception {
-<<<<<<< HEAD
-    when(resultHandler.hasNext()).thenReturn(true).thenReturn(false);
-    when(resultHandler.next()).thenReturn(true).thenReturn(false);
-    when(resultHandler.getObject(0)).thenReturn("GET");
-    when(resultHandler.getObject(1)).thenReturn(PRESIGNED_URL);
-    when(resultHandler.getObject(2)).thenReturn(HEADERS);
+    setupCommonInteractions();
+    when(resultHandler.getObject(0)).thenReturn("GET");
+    when(resultHandler.getObject(1)).thenReturn(PRESIGNED_URL);
     when(resultHandler.getObject(3)).thenReturn(LOCAL_FILE_GET);
-    when(session.getClientInfoProperties())
-        .thenReturn(Map.of(ALLOWED_VOLUME_INGESTION_PATHS.toLowerCase(), ALLOWED_PATHS));
-=======
-    setupCommonInteractions();
-    when(resultHandler.getObject(0)).thenReturn("GET");
-    when(resultHandler.getObject(1)).thenReturn(PRESIGNED_URL);
-    when(resultHandler.getObject(3)).thenReturn(LOCAL_FILE_GET);
->>>>>>> 3f08230c
 
     File file = new File(LOCAL_FILE_GET);
     Files.writeString(file.toPath(), "test-put");
@@ -262,21 +199,10 @@
 
   @Test
   public void testGetResult_Get_PathContainsParentDir() throws Exception {
-<<<<<<< HEAD
-    when(resultHandler.hasNext()).thenReturn(true).thenReturn(false);
-    when(resultHandler.next()).thenReturn(true).thenReturn(false);
-    when(resultHandler.getObject(0)).thenReturn("GET");
-    when(resultHandler.getObject(1)).thenReturn(PRESIGNED_URL);
-    when(resultHandler.getObject(2)).thenReturn(HEADERS);
+    setupCommonInteractions();
+    when(resultHandler.getObject(0)).thenReturn("GET");
+    when(resultHandler.getObject(1)).thenReturn(PRESIGNED_URL);
     when(resultHandler.getObject(3)).thenReturn("../newFile.csv");
-    when(session.getClientInfoProperties())
-        .thenReturn(Map.of(ALLOWED_VOLUME_INGESTION_PATHS.toLowerCase(), ALLOWED_PATHS));
-=======
-    setupCommonInteractions();
-    when(resultHandler.getObject(0)).thenReturn("GET");
-    when(resultHandler.getObject(1)).thenReturn(PRESIGNED_URL);
-    when(resultHandler.getObject(3)).thenReturn("../newFile.csv");
->>>>>>> 3f08230c
 
     VolumeOperationResult volumeOperationResult =
         new VolumeOperationResult(
@@ -294,17 +220,9 @@
 
   @Test
   public void testGetResult_Get_HttpError() throws Exception {
-<<<<<<< HEAD
-    when(resultHandler.hasNext()).thenReturn(true).thenReturn(false);
-    when(resultHandler.next()).thenReturn(true).thenReturn(false);
-    when(resultHandler.getObject(0)).thenReturn("GET");
-    when(resultHandler.getObject(1)).thenReturn(PRESIGNED_URL);
-    when(resultHandler.getObject(2)).thenReturn(HEADERS);
-=======
-    setupCommonInteractions();
-    when(resultHandler.getObject(0)).thenReturn("GET");
-    when(resultHandler.getObject(1)).thenReturn(PRESIGNED_URL);
->>>>>>> 3f08230c
+    setupCommonInteractions();
+    when(resultHandler.getObject(0)).thenReturn("GET");
+    when(resultHandler.getObject(1)).thenReturn(PRESIGNED_URL);
     when(resultHandler.getObject(3)).thenReturn(LOCAL_FILE_GET);
     when(mockHttpClient.execute(isA(HttpGet.class))).thenReturn(httpResponse);
     when(httpResponse.getStatusLine()).thenReturn(mockedStatusLine);
@@ -326,17 +244,9 @@
 
   @Test
   public void testGetResult_Put() throws Exception {
-<<<<<<< HEAD
-    when(resultHandler.hasNext()).thenReturn(true).thenReturn(false);
-    when(resultHandler.next()).thenReturn(true).thenReturn(false);
+    setupCommonInteractions();
     when(resultHandler.getObject(0)).thenReturn("PUT");
     when(resultHandler.getObject(1)).thenReturn(PRESIGNED_URL);
-    when(resultHandler.getObject(2)).thenReturn(HEADERS);
-=======
-    setupCommonInteractions();
-    when(resultHandler.getObject(0)).thenReturn("PUT");
-    when(resultHandler.getObject(1)).thenReturn(PRESIGNED_URL);
->>>>>>> 3f08230c
     when(resultHandler.getObject(3)).thenReturn(LOCAL_FILE_PUT);
     when(mockHttpClient.execute(isA(HttpPut.class))).thenReturn(httpResponse);
     when(httpResponse.getStatusLine()).thenReturn(mockedStatusLine);
@@ -361,17 +271,9 @@
 
   @Test
   public void testGetResult_Put_failedHttpResponse() throws Exception {
-<<<<<<< HEAD
-    when(resultHandler.hasNext()).thenReturn(true).thenReturn(false);
-    when(resultHandler.next()).thenReturn(true).thenReturn(false);
+    setupCommonInteractions();
     when(resultHandler.getObject(0)).thenReturn("PUT");
     when(resultHandler.getObject(1)).thenReturn(PRESIGNED_URL);
-    when(resultHandler.getObject(2)).thenReturn(HEADERS);
-=======
-    setupCommonInteractions();
-    when(resultHandler.getObject(0)).thenReturn("PUT");
-    when(resultHandler.getObject(1)).thenReturn(PRESIGNED_URL);
->>>>>>> 3f08230c
     when(resultHandler.getObject(3)).thenReturn(LOCAL_FILE_PUT);
     when(mockHttpClient.execute(isA(HttpPut.class))).thenReturn(httpResponse);
     when(httpResponse.getStatusLine()).thenReturn(mockedStatusLine);
@@ -399,21 +301,10 @@
 
   @Test
   public void testGetResult_Put_emptyLocalFile() throws Exception {
-<<<<<<< HEAD
-    when(resultHandler.hasNext()).thenReturn(true).thenReturn(false);
-    when(resultHandler.next()).thenReturn(true).thenReturn(false);
+    setupCommonInteractions();
     when(resultHandler.getObject(0)).thenReturn("PUT");
     when(resultHandler.getObject(1)).thenReturn(PRESIGNED_URL);
-    when(resultHandler.getObject(2)).thenReturn(HEADERS);
     when(resultHandler.getObject(3)).thenReturn(LOCAL_FILE_PUT);
-    when(session.getClientInfoProperties())
-        .thenReturn(Map.of(ALLOWED_VOLUME_INGESTION_PATHS.toLowerCase(), ALLOWED_PATHS));
-=======
-    setupCommonInteractions();
-    when(resultHandler.getObject(0)).thenReturn("PUT");
-    when(resultHandler.getObject(1)).thenReturn(PRESIGNED_URL);
-    when(resultHandler.getObject(3)).thenReturn(LOCAL_FILE_PUT);
->>>>>>> 3f08230c
 
     File file = new File(LOCAL_FILE_PUT);
     Files.writeString(file.toPath(), "");
@@ -436,21 +327,10 @@
 
   @Test
   public void testGetResult_Put_nonExistingLocalFile() throws Exception {
-<<<<<<< HEAD
-    when(resultHandler.hasNext()).thenReturn(true).thenReturn(false);
-    when(resultHandler.next()).thenReturn(true).thenReturn(false);
+    setupCommonInteractions();
     when(resultHandler.getObject(0)).thenReturn("PUT");
     when(resultHandler.getObject(1)).thenReturn(PRESIGNED_URL);
-    when(resultHandler.getObject(2)).thenReturn(HEADERS);
     when(resultHandler.getObject(3)).thenReturn(LOCAL_FILE_PUT);
-    when(session.getClientInfoProperties())
-        .thenReturn(Map.of(ALLOWED_VOLUME_INGESTION_PATHS.toLowerCase(), ALLOWED_PATHS));
-=======
-    setupCommonInteractions();
-    when(resultHandler.getObject(0)).thenReturn("PUT");
-    when(resultHandler.getObject(1)).thenReturn(PRESIGNED_URL);
-    when(resultHandler.getObject(3)).thenReturn(LOCAL_FILE_PUT);
->>>>>>> 3f08230c
 
     VolumeOperationResult volumeOperationResult =
         new VolumeOperationResult(
@@ -469,21 +349,10 @@
 
   @Test
   public void testGetResult_invalidOperationType() throws Exception {
-<<<<<<< HEAD
-    when(resultHandler.hasNext()).thenReturn(true).thenReturn(false);
-    when(resultHandler.next()).thenReturn(true).thenReturn(false);
+    setupCommonInteractions();
     when(resultHandler.getObject(0)).thenReturn("FETCH");
     when(resultHandler.getObject(1)).thenReturn(PRESIGNED_URL);
-    when(resultHandler.getObject(2)).thenReturn(HEADERS);
     when(resultHandler.getObject(3)).thenReturn(LOCAL_FILE_PUT);
-    when(session.getClientInfoProperties())
-        .thenReturn(Map.of(ALLOWED_VOLUME_INGESTION_PATHS.toLowerCase(), ALLOWED_PATHS));
-=======
-    setupCommonInteractions();
-    when(resultHandler.getObject(0)).thenReturn("FETCH");
-    when(resultHandler.getObject(1)).thenReturn(PRESIGNED_URL);
-    when(resultHandler.getObject(3)).thenReturn(LOCAL_FILE_PUT);
->>>>>>> 3f08230c
 
     VolumeOperationResult volumeOperationResult =
         new VolumeOperationResult(
@@ -501,18 +370,10 @@
 
   @Test
   public void testGetResult_Remove() throws Exception {
-<<<<<<< HEAD
-    when(resultHandler.hasNext()).thenReturn(true).thenReturn(false);
-    when(resultHandler.next()).thenReturn(true).thenReturn(false);
+    setupCommonInteractions();
     when(resultHandler.getObject(0)).thenReturn("REMOVE");
     when(resultHandler.getObject(1)).thenReturn(PRESIGNED_URL);
-    when(resultHandler.getObject(2)).thenReturn(HEADERS);
-=======
-    setupCommonInteractions();
-    when(resultHandler.getObject(0)).thenReturn("REMOVE");
-    when(resultHandler.getObject(1)).thenReturn(PRESIGNED_URL);
     when(resultHandler.getObject(3)).thenReturn(null);
->>>>>>> 3f08230c
     when(mockHttpClient.execute(isA(HttpDelete.class))).thenReturn(httpResponse);
     when(httpResponse.getStatusLine()).thenReturn(mockedStatusLine);
     when(mockedStatusLine.getStatusCode()).thenReturn(200);
@@ -538,18 +399,10 @@
 
   @Test
   public void testGetResult_RemoveFailed() throws Exception {
-<<<<<<< HEAD
-    when(resultHandler.hasNext()).thenReturn(true).thenReturn(false);
-    when(resultHandler.next()).thenReturn(true).thenReturn(false);
+    setupCommonInteractions();
     when(resultHandler.getObject(0)).thenReturn("REMOVE");
     when(resultHandler.getObject(1)).thenReturn(PRESIGNED_URL);
-    when(resultHandler.getObject(2)).thenReturn(HEADERS);
-=======
-    setupCommonInteractions();
-    when(resultHandler.getObject(0)).thenReturn("REMOVE");
-    when(resultHandler.getObject(1)).thenReturn(PRESIGNED_URL);
     when(resultHandler.getObject(3)).thenReturn(null);
->>>>>>> 3f08230c
     when(mockHttpClient.execute(isA(HttpDelete.class))).thenReturn(httpResponse);
     when(httpResponse.getStatusLine()).thenReturn(mockedStatusLine);
     when(mockedStatusLine.getStatusCode()).thenReturn(403);
@@ -572,18 +425,6 @@
 
   @Test
   public void getObject() throws Exception {
-<<<<<<< HEAD
-    when(resultHandler.hasNext()).thenReturn(true).thenReturn(false);
-    when(resultHandler.next()).thenReturn(true).thenReturn(false);
-    when(resultHandler.getObject(0)).thenReturn("INVALID");
-    when(resultHandler.getObject(1)).thenReturn(PRESIGNED_URL);
-    when(resultHandler.getObject(2)).thenReturn(HEADERS);
-    when(resultHandler.getObject(3)).thenReturn(LOCAL_FILE_GET);
-    when(session.getClientInfoProperties())
-        .thenReturn(Map.of(ALLOWED_VOLUME_INGESTION_PATHS.toLowerCase(), ALLOWED_PATHS));
-
-=======
->>>>>>> 3f08230c
     VolumeOperationResult volumeOperationResult =
         new VolumeOperationResult(
             STATEMENT_ID, RESULT_MANIFEST, session, resultHandler, mockHttpClient);
@@ -598,21 +439,10 @@
 
   @Test
   public void testGetResult_Get_emptyLink() throws Exception {
-<<<<<<< HEAD
-    when(resultHandler.hasNext()).thenReturn(true).thenReturn(false);
-    when(resultHandler.next()).thenReturn(true).thenReturn(false);
-    when(resultHandler.getObject(0)).thenReturn("GET");
-    when(resultHandler.getObject(1)).thenReturn("");
-    when(resultHandler.getObject(2)).thenReturn(HEADERS);
-    when(resultHandler.getObject(3)).thenReturn(LOCAL_FILE_GET);
-    when(session.getClientInfoProperties())
-        .thenReturn(Map.of(ALLOWED_VOLUME_INGESTION_PATHS.toLowerCase(), ALLOWED_PATHS));
-=======
     setupCommonInteractions();
     when(resultHandler.getObject(0)).thenReturn("GET");
     when(resultHandler.getObject(1)).thenReturn("");
     when(resultHandler.getObject(3)).thenReturn(LOCAL_FILE_GET);
->>>>>>> 3f08230c
 
     VolumeOperationResult volumeOperationResult =
         new VolumeOperationResult(
