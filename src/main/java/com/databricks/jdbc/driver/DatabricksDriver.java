--- conflicted
+++ resolved
@@ -1,24 +1,16 @@
 package com.databricks.jdbc.driver;
-
-import static com.databricks.jdbc.driver.DatabricksJdbcConstants.*;
 
 import com.databricks.jdbc.core.DatabricksConnection;
 import com.databricks.jdbc.core.DatabricksSQLException;
 import com.databricks.sdk.core.DatabricksError;
-<<<<<<< HEAD
 import com.databricks.sdk.core.UserAgent;
-import java.sql.*;
-import java.sql.Connection;
-import java.sql.Driver;
-import java.sql.DriverManager;
-import java.sql.DriverPropertyInfo;
-import java.sql.SQLException;
-=======
-import java.sql.*;
->>>>>>> 83f5c0cd
-import java.util.Properties;
 import org.slf4j.Logger;
 import org.slf4j.LoggerFactory;
+
+import java.sql.*;
+import java.util.Properties;
+
+import static com.databricks.jdbc.driver.DatabricksJdbcConstants.*;
 
 /**
  * Databricks JDBC driver. TODO: Add implementation to accept Urls in format:
@@ -29,9 +21,9 @@
   private static final Logger LOGGER = LoggerFactory.getLogger(DatabricksDriver.class);
   private static final DatabricksDriver INSTANCE;
 
-  private static int majorVersion = 0;
-  private static int minorVersion = 0;
-  private static int buildVersion = 0;
+  private static final int majorVersion = 0;
+  private static final int minorVersion = 0;
+  private static final int buildVersion = 0;
 
   static {
     try {
@@ -56,10 +48,7 @@
     if (logFileConfig != null) {
       System.setProperty(SYSTEM_LOG_FILE_CONFIG, logFileConfig);
     }
-<<<<<<< HEAD
     setUserAgent(connectionContext);
-=======
->>>>>>> 83f5c0cd
     try {
       return new DatabricksConnection(connectionContext);
     } catch (DatabricksError e) {
