package com.databricks.jdbc.client.impl;

import com.databricks.jdbc.client.DatabricksClient;
import com.databricks.jdbc.core.DatabricksResultSet;
import com.databricks.jdbc.core.DatabricksSQLException;
<<<<<<< HEAD
import com.databricks.jdbc.core.IDatabricksResultSet;
import com.databricks.jdbc.core.IDatabricksSession;
=======
>>>>>>> 2e049000
import com.databricks.jdbc.driver.IDatabricksConnectionContext;
import com.databricks.sdk.WorkspaceClient;
import com.databricks.sdk.core.DatabricksConfig;
import com.databricks.sdk.service.sql.*;

import java.sql.SQLException;
import java.util.Optional;

/**
 * Implementation of DatabricksClient interface using Databricks Java SDK.
 */
public class DatabricksSdkClient implements DatabricksClient {

  private static final String ASYNC_TIMEOUT_VALUE = "0s";
  private static final int STATEMENT_RESULT_POLL_INTERVAL_MILLIS = 200;

  private final IDatabricksConnectionContext connectionContext;
  private final DatabricksConfig databricksConfig;
  private final WorkspaceClient workspaceClient;

  public DatabricksSdkClient(IDatabricksConnectionContext connectionContext) {
    this.connectionContext = connectionContext;
    // Handle more auth types
    this.databricksConfig = new DatabricksConfig()
        .setHost(connectionContext.getHostUrl())
        .setToken(connectionContext.getToken());

    this.workspaceClient = new WorkspaceClient(databricksConfig);
  }

  public DatabricksSdkClient(IDatabricksConnectionContext connectionContext,
                             StatementExecutionService statementExecutionService) {
    this.connectionContext = connectionContext;
    // Handle more auth types
    this.databricksConfig = new DatabricksConfig()
        .setHost(connectionContext.getHostUrl())
        .setToken(connectionContext.getToken());

    this.workspaceClient = new WorkspaceClient(true).withStatementExecutionImpl(statementExecutionService);
  }

  @Override
  public Session createSession(String warehouseId) {
    CreateSessionRequest createSessionRequest = new CreateSessionRequest()
        .setWarehouseId(warehouseId);
    return workspaceClient.statementExecution().createSession(createSessionRequest);
  }

  @Override
  public void deleteSession(String sessionId) {
    workspaceClient.statementExecution().deleteSession(sessionId);
  }

  @Override
<<<<<<< HEAD
  public DatabricksResultSet executeStatement(String statement, String warehouseId, IDatabricksSession session)
=======
  public DatabricksResultSet executeStatement(String statement, String sessionId, String warehouseId)
>>>>>>> 2e049000
      throws SQLException {
    // TODO: change disposition and format, and handle pending result
    ExecuteStatementRequest request = new ExecuteStatementRequest()
        .setStatement(statement)
        .setWarehouseId(warehouseId)
        .setDisposition(Disposition.EXTERNAL_LINKS)
        .setFormat(Format.ARROW_STREAM)
        .setWaitTimeout(ASYNC_TIMEOUT_VALUE)
        .setSessionId(session.getSessionId());

    ExecuteStatementResponse response = workspaceClient.statementExecution().executeStatement(request);
    String statementId = response.getStatementId();
    StatementState responseState = response.getStatus().getState();
<<<<<<< HEAD
    if (responseState.equals(StatementState.SUCCEEDED)) {
      return new DatabricksResultSet(response.getStatus(), statementId, response.getResult(),
          response.getManifest(), session);
    }

    handleFailedExecution(responseState, statementId);
=======
>>>>>>> 2e049000

    // TODO: Add timeout
    while (responseState == StatementState.PENDING || responseState == StatementState.RUNNING) {
      try {
        // TODO: make this configurable
        Thread.sleep(STATEMENT_RESULT_POLL_INTERVAL_MILLIS);
      } catch (InterruptedException e) {
        // TODO: Handle gracefully
        throw new DatabricksSQLException("Statement execution fetch interrupted");
      }
      response = wrapGetStatementResponse(workspaceClient.statementExecution().getStatement(statementId));
      responseState = response.getStatus().getState();
    }
    if (responseState != StatementState.SUCCEEDED) {
      handleFailedExecution(responseState, statementId);
    }

    return new DatabricksResultSet(response.getStatus(), statementId, response.getResult(),
          response.getManifest());
  }

  @Override
  public void closeStatement(String statementId) {
    workspaceClient.statementExecution().closeStatement(statementId);
  }

<<<<<<< HEAD
  @Override
  public Optional<ExternalLink> getResultChunk(String statementId, long chunkIndex) {
    return workspaceClient.statementExecution().getStatementResultChunkN(statementId, chunkIndex).getExternalLinks().stream().findFirst();
  }

=======
  /**
   * Handles a failed execution and throws appropriate exception
   */
>>>>>>> 2e049000
  private void handleFailedExecution(StatementState statementState, String statementId) throws SQLException {

    switch (statementState) {
      case FAILED:
      case CLOSED:
      case CANCELED:
        // TODO: Handle differently for failed, closed and cancelled with proper error codes
        throw new DatabricksSQLException("Statement execution failed " + statementId);
      default:
        throw new IllegalStateException("Invalid state for error");
    }
  }

  private ExecuteStatementResponse wrapGetStatementResponse(GetStatementResponse getStatementResponse) {
    return new ExecuteStatementResponse().setStatementId(getStatementResponse.getStatementId())
        .setStatus(getStatementResponse.getStatus())
        .setManifest(getStatementResponse.getManifest())
        .setResult(getStatementResponse.getResult());
  }
}<|MERGE_RESOLUTION|>--- conflicted
+++ resolved
@@ -3,11 +3,8 @@
 import com.databricks.jdbc.client.DatabricksClient;
 import com.databricks.jdbc.core.DatabricksResultSet;
 import com.databricks.jdbc.core.DatabricksSQLException;
-<<<<<<< HEAD
 import com.databricks.jdbc.core.IDatabricksResultSet;
 import com.databricks.jdbc.core.IDatabricksSession;
-=======
->>>>>>> 2e049000
 import com.databricks.jdbc.driver.IDatabricksConnectionContext;
 import com.databricks.sdk.WorkspaceClient;
 import com.databricks.sdk.core.DatabricksConfig;
@@ -62,11 +59,7 @@
   }
 
   @Override
-<<<<<<< HEAD
   public DatabricksResultSet executeStatement(String statement, String warehouseId, IDatabricksSession session)
-=======
-  public DatabricksResultSet executeStatement(String statement, String sessionId, String warehouseId)
->>>>>>> 2e049000
       throws SQLException {
     // TODO: change disposition and format, and handle pending result
     ExecuteStatementRequest request = new ExecuteStatementRequest()
@@ -80,15 +73,6 @@
     ExecuteStatementResponse response = workspaceClient.statementExecution().executeStatement(request);
     String statementId = response.getStatementId();
     StatementState responseState = response.getStatus().getState();
-<<<<<<< HEAD
-    if (responseState.equals(StatementState.SUCCEEDED)) {
-      return new DatabricksResultSet(response.getStatus(), statementId, response.getResult(),
-          response.getManifest(), session);
-    }
-
-    handleFailedExecution(responseState, statementId);
-=======
->>>>>>> 2e049000
 
     // TODO: Add timeout
     while (responseState == StatementState.PENDING || responseState == StatementState.RUNNING) {
@@ -107,7 +91,7 @@
     }
 
     return new DatabricksResultSet(response.getStatus(), statementId, response.getResult(),
-          response.getManifest());
+          response.getManifest(), session);
   }
 
   @Override
@@ -115,17 +99,14 @@
     workspaceClient.statementExecution().closeStatement(statementId);
   }
 
-<<<<<<< HEAD
   @Override
   public Optional<ExternalLink> getResultChunk(String statementId, long chunkIndex) {
     return workspaceClient.statementExecution().getStatementResultChunkN(statementId, chunkIndex).getExternalLinks().stream().findFirst();
   }
 
-=======
   /**
    * Handles a failed execution and throws appropriate exception
    */
->>>>>>> 2e049000
   private void handleFailedExecution(StatementState statementState, String statementId) throws SQLException {
 
     switch (statementState) {
