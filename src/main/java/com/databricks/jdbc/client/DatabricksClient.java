package com.databricks.jdbc.client;

import com.databricks.jdbc.core.DatabricksResultSet;
import com.databricks.jdbc.core.IDatabricksSession;
import com.databricks.jdbc.core.ImmutableSqlParameter;
import com.databricks.sdk.service.sql.ExternalLink;
import com.databricks.sdk.service.sql.Session;

import java.sql.SQLException;
<<<<<<< HEAD
import java.util.Collection;
=======
import java.util.Map;
import java.util.Optional;
>>>>>>> 334c2181

/**
 * Interface for Databricks client which abstracts the integration with Databricks server.
 */
public interface DatabricksClient {

  /**
   * Creates a new session for given warehouse-Id.
   * @param warehouseId for which a session should be created
   * @return created session
   */
  Session createSession(String warehouseId);

  /**
   * Deletes a session for given session-Id
   * @param sessionId for which the session should be deleted
   */
  void deleteSession(String sessionId);

  /**
   * Executes a statement in Databricks server
   * @param statement SQL statement that needs to be executed
   * @param warehouseId warehouse-Id which should be used for statement execution
   * @param parameters SQL parameters for the statement
   * @param statementType type of statement (metadata, update or generic SQL)
   * @param session underlying session
   * @return response for statement execution
   */
  DatabricksResultSet executeStatement(
      String statement, String warehouseId, Map<Integer, ImmutableSqlParameter> parameters,
      StatementType statementType, IDatabricksSession session) throws SQLException;

  /**
   * Closes a statement in Databricks server
   * @param statementId statement which should be closed
   * @return response for statement execution
   */
  void closeStatement(String statementId);

  /**
   * Fetches the chunk details for given chunk index and statement-Id.
   * @param statementId statement-Id for which chunk should be fetched
   * @param chunkIndex chunkIndex for which chunk should be fetched
   */
  Collection<ExternalLink> getResultChunk(String statementId, long chunkIndex);
}<|MERGE_RESOLUTION|>--- conflicted
+++ resolved
@@ -7,12 +7,8 @@
 import com.databricks.sdk.service.sql.Session;
 
 import java.sql.SQLException;
-<<<<<<< HEAD
 import java.util.Collection;
-=======
 import java.util.Map;
-import java.util.Optional;
->>>>>>> 334c2181
 
 /**
  * Interface for Databricks client which abstracts the integration with Databricks server.
