package com.databricks.jdbc.client.http;

import com.databricks.jdbc.client.DatabricksHttpException;
import com.databricks.jdbc.client.IDatabricksHttpClient;
import java.io.IOException;
import java.util.HashSet;
import java.util.Objects;
import java.util.Set;
import org.apache.http.HttpException;
import org.apache.http.HttpResponse;
import org.apache.http.HttpResponseInterceptor;
import org.apache.http.client.config.RequestConfig;
import org.apache.http.client.methods.HttpUriRequest;
import org.apache.http.client.protocol.HttpClientContext;
import org.apache.http.impl.client.CloseableHttpClient;
import org.apache.http.impl.client.HttpClientBuilder;
import org.apache.http.impl.conn.PoolingHttpClientConnectionManager;
import org.apache.http.protocol.HttpContext;
import org.slf4j.Logger;
import org.slf4j.LoggerFactory;

/** Http client implementation to be used for executing http requests. */
public class DatabricksHttpClient implements IDatabricksHttpClient {

  private static final Logger LOGGER = LoggerFactory.getLogger(DatabricksHttpClient.class);

  private static final int DEFAULT_MAX_HTTP_CONNECTIONS = 300;
  private static final int DEFAULT_MAX_HTTP_CONNECTIONS_PER_ROUTE = 300;
  private static final int DEFAULT_HTTP_CONNECTION_TIMEOUT = 60 * 1000; // ms
  private static final int DEFAULT_HTTP_CLIENT_SOCKET_TIMEOUT = 300 * 1000; // ms
  private static final int DEFAULT_BACKOFF_FACTOR = 2; // Exponential factor
  private static final int MIN_BACKOFF_INTERVAL = 1000; // 1s
  private static final int MAX_RETRY_INTERVAL = 10 * 1000; // 10s
  private static final int DEFAULT_RETRY_COUNT = 5;
  private static final String HTTP_GET = "GET";
  private static final Set<Integer> RETRYABLE_HTTP_CODES = getRetryableHttpCodes();

  private static DatabricksHttpClient instance = new DatabricksHttpClient();

  private final PoolingHttpClientConnectionManager connectionManager;

  private final CloseableHttpClient httpClient;

  private DatabricksHttpClient() {
    connectionManager = new PoolingHttpClientConnectionManager();
    connectionManager.setMaxTotal(DEFAULT_MAX_HTTP_CONNECTIONS);
    connectionManager.setDefaultMaxPerRoute(DEFAULT_MAX_HTTP_CONNECTIONS_PER_ROUTE);
    httpClient = makeClosableHttpClient();
  }

  private RequestConfig makeRequestConfig() {
    return RequestConfig.custom()
            .setConnectionRequestTimeout(DEFAULT_HTTP_CONNECTION_TIMEOUT)
            .setConnectTimeout(DEFAULT_HTTP_CONNECTION_TIMEOUT)
            .setSocketTimeout(DEFAULT_HTTP_CLIENT_SOCKET_TIMEOUT)
            .build();
  }

  private static Set<Integer> getRetryableHttpCodes() {
    Set<Integer> retryableCodes = new HashSet<>();
    retryableCodes.add(408); // request timeout
    retryableCodes.add(425); // too early response
    retryableCodes.add(429); // too many requests
    retryableCodes.add(500); // internal server error
    retryableCodes.add(502); // bad gateway (should this be retried?)
    retryableCodes.add(503); // service unavailable
    retryableCodes.add(504); // gateway timeout
    return retryableCodes;
  }

  private CloseableHttpClient makeClosableHttpClient() {
    return HttpClientBuilder.create()
<<<<<<< HEAD
        .setConnectionManager(connectionManager)
        // TODO: set appropriate user agent
        .setUserAgent("jdbc/databricks")
        .setDefaultRequestConfig(makeRequestConfig())
        .setRetryHandler(
            (exception, executionCount, context) -> {
              if (executionCount > DEFAULT_RETRY_COUNT
                  || !isRetryAllowed(
                      ((HttpClientContext) context).getRequest().getRequestLine().getMethod())) {
                return false;
              }
              long nextBackOffDelay =
                  MIN_BACKOFF_INTERVAL
                      * (long) Math.pow(DEFAULT_BACKOFF_FACTOR, executionCount - 1);
              long delay = Math.min(MAX_RETRY_INTERVAL, nextBackOffDelay);
              try {
                Thread.sleep(delay);
              } catch (InterruptedException e) {
                // Do nothing
              }
              return true;
            })
        .addInterceptorFirst(
            new HttpResponseInterceptor() {
              // Handling 500 and 503 explicitly for retry
              @Override
              public void process(HttpResponse httpResponse, HttpContext httpContext)
                  throws HttpException, IOException {
                if (isErrorCodeRetryable(httpResponse.getStatusLine().getStatusCode())) {
                  throw new IOException("Retry http request");
                }
              }
            })
        .build();
=======
            .setConnectionManager(connectionManager)
            // TODO: set appropriate user agent
            .setUserAgent("jdbc/databricks")
            .setDefaultRequestConfig(makeRequestConfig())
            .setRetryHandler(
                    (exception, executionCount, context) -> {
                      if (executionCount > DEFAULT_RETRY_COUNT
                              || !isRetryAllowed(
                              ((HttpClientContext) context).getRequest().getRequestLine().getMethod())) {
                        return false;
                      }
                      long nextBackOffDelay =
                              MIN_BACKOFF_INTERVAL
                                      * (long) Math.pow(DEFAULT_BACKOFF_FACTOR, executionCount - 1);
                      long delay = Math.min(MAX_RETRY_INTERVAL, nextBackOffDelay);
                      try {
                        Thread.sleep(delay);
                      } catch (InterruptedException e) {
                        // Do nothing
                      }
                      return true;
                    })
            .addInterceptorFirst(
                    new HttpResponseInterceptor() {
                      // Handling 500 and 503 explicitly for retry
                      @Override
                      public void process(HttpResponse httpResponse, HttpContext httpContext)
                              throws HttpException, IOException {
                        if (isErrorCodeRetryable(httpResponse.getStatusLine().getStatusCode())) {
                          throw new IOException("Retry http request");
                        }
                      }
                    })
            .build();
>>>>>>> 24869558
  }

  private static boolean isRetryAllowed(String method) {
    // For now, allowing retry only for GET which is idempotent
    return Objects.equals(HTTP_GET, method);
  }

  private static boolean isErrorCodeRetryable(int errCode) {
    return RETRYABLE_HTTP_CODES.contains(errCode);
  }

  public static synchronized DatabricksHttpClient getInstance() {
    return instance;
  }

  @Override
  public HttpResponse execute(HttpUriRequest request) throws DatabricksHttpException {
    LOGGER.atDebug().log("Executing HTTP request [%s]", RequestSanitizer.sanitizeRequest(request));
    // TODO: add retries and error handling
    try {
      return httpClient.execute(request);
    } catch (IOException e) {
      String errorMsg =
<<<<<<< HEAD
          String.format(
              "Caught error while executing http request: [%s]",
              RequestSanitizer.sanitizeRequest(request));
=======
              String.format(
                      "Caught error while executing http request: [%s]",
                      RequestSanitizer.sanitizeRequest(request));
>>>>>>> 24869558
      LOGGER.atError().setCause(e).log(errorMsg);
      throw new DatabricksHttpException(errorMsg, e);
    }
  }
}<|MERGE_RESOLUTION|>--- conflicted
+++ resolved
@@ -70,42 +70,6 @@
 
   private CloseableHttpClient makeClosableHttpClient() {
     return HttpClientBuilder.create()
-<<<<<<< HEAD
-        .setConnectionManager(connectionManager)
-        // TODO: set appropriate user agent
-        .setUserAgent("jdbc/databricks")
-        .setDefaultRequestConfig(makeRequestConfig())
-        .setRetryHandler(
-            (exception, executionCount, context) -> {
-              if (executionCount > DEFAULT_RETRY_COUNT
-                  || !isRetryAllowed(
-                      ((HttpClientContext) context).getRequest().getRequestLine().getMethod())) {
-                return false;
-              }
-              long nextBackOffDelay =
-                  MIN_BACKOFF_INTERVAL
-                      * (long) Math.pow(DEFAULT_BACKOFF_FACTOR, executionCount - 1);
-              long delay = Math.min(MAX_RETRY_INTERVAL, nextBackOffDelay);
-              try {
-                Thread.sleep(delay);
-              } catch (InterruptedException e) {
-                // Do nothing
-              }
-              return true;
-            })
-        .addInterceptorFirst(
-            new HttpResponseInterceptor() {
-              // Handling 500 and 503 explicitly for retry
-              @Override
-              public void process(HttpResponse httpResponse, HttpContext httpContext)
-                  throws HttpException, IOException {
-                if (isErrorCodeRetryable(httpResponse.getStatusLine().getStatusCode())) {
-                  throw new IOException("Retry http request");
-                }
-              }
-            })
-        .build();
-=======
             .setConnectionManager(connectionManager)
             // TODO: set appropriate user agent
             .setUserAgent("jdbc/databricks")
@@ -140,7 +104,6 @@
                       }
                     })
             .build();
->>>>>>> 24869558
   }
 
   private static boolean isRetryAllowed(String method) {
@@ -164,15 +127,9 @@
       return httpClient.execute(request);
     } catch (IOException e) {
       String errorMsg =
-<<<<<<< HEAD
-          String.format(
-              "Caught error while executing http request: [%s]",
-              RequestSanitizer.sanitizeRequest(request));
-=======
               String.format(
                       "Caught error while executing http request: [%s]",
                       RequestSanitizer.sanitizeRequest(request));
->>>>>>> 24869558
       LOGGER.atError().setCause(e).log(errorMsg);
       throw new DatabricksHttpException(errorMsg, e);
     }
