--- conflicted
+++ resolved
@@ -175,31 +175,24 @@
                   // Handling 500 and 503 explicitly for retry
                   @Override
                   public void process(HttpResponse httpResponse, HttpContext httpContext)
-<<<<<<< HEAD
-                      throws HttpException, IOException {
-                    if (isErrorCodeRetryable(httpResponse.getStatusLine().getStatusCode())) {
+                      throws IOException {
+                    int errCode = httpResponse.getStatusLine().getStatusCode();
+                    if (isErrorCodeRetryable(errCode)) {
                       String thriftErrorHeader = "X-Thriftserver-Error-Message";
                       if (httpResponse.containsHeader(thriftErrorHeader)) {
                         String errorMessage =
-                            httpResponse.getFirstHeader(thriftErrorHeader).getValue();
-                        throw new HttpException(
-                            "HTTP Response code: "
-                                + httpResponse.getStatusLine().getStatusCode()
-                                + ", Error message: "
-                                + errorMessage);
+                                httpResponse.getFirstHeader(thriftErrorHeader).getValue();
+                        throw new DatabricksRetryHandlerException(
+                                "HTTP Response code: "
+                                        + httpResponse.getStatusLine().getStatusCode()
+                                        + ", Error message: "
+                                        + errorMessage, errCode);
                       }
-                      throw new HttpException(
-                          "HTTP Response code: "
-                              + httpResponse.getStatusLine().getStatusCode()
-                              + ", Error Message: "
-                              + httpResponse.getStatusLine().getReasonPhrase());
-=======
-                      throws IOException {
-                    int errCode = httpResponse.getStatusLine().getStatusCode();
-                    if (isErrorCodeRetryable(errCode)) {
                       throw new DatabricksRetryHandlerException(
-                          "Retry http request.Error code: ", errCode);
->>>>>>> 033b1889
+                              "HTTP Response code: "
+                                      + httpResponse.getStatusLine().getStatusCode()
+                                      + ", Error Message: "
+                                      + httpResponse.getStatusLine().getReasonPhrase(), errCode);
                     }
                   }
                 });
