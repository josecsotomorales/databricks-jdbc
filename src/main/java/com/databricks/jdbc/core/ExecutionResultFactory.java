--- conflicted
+++ resolved
@@ -14,12 +14,6 @@
     // Return Volume operation handler
 
     IExecutionResult resultHandler = getResultHandler(data, manifest, statementId, session);
-<<<<<<< HEAD
-    if (manifest.getIsVolumeOperation()) {
-      return new VolumeOperationResult(statementId, manifest, session, resultHandler);
-    } else {
-      return resultHandler;
-=======
     if (manifest.getIsVolumeOperation() != null && manifest.getIsVolumeOperation()) {
       return new VolumeOperationResult(statementId, manifest, session, resultHandler);
     } else {
@@ -31,12 +25,7 @@
       ResultData data, ResultManifest manifest, String statementId, IDatabricksSession session) {
     if (manifest.getFormat() == null) {
       throw new IllegalStateException("Empty response format");
->>>>>>> 3f08230c
     }
-  }
-
-  private static IExecutionResult getResultHandler(
-      ResultData data, ResultManifest manifest, String statementId, IDatabricksSession session) {
     // We use JSON_ARRAY for metadata and update commands, and ARROW_STREAM for query results
     switch (manifest.getFormat()) {
       case ARROW_STREAM:
