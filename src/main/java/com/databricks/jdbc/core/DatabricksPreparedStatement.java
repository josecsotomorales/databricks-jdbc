--- conflicted
+++ resolved
@@ -46,91 +46,64 @@
 
   @Override
   public void setBoolean(int parameterIndex, boolean x) throws SQLException {
-<<<<<<< HEAD
     LOGGER.debug("public void setBoolean(int parameterIndex, boolean x)");
-=======
-    checkIfClosed();
->>>>>>> d16686ef
+    checkIfClosed();
     setObject(parameterIndex, x, Types.BOOLEAN);
   }
 
   @Override
   public void setByte(int parameterIndex, byte x) throws SQLException {
-<<<<<<< HEAD
     LOGGER.debug("public void setByte(int parameterIndex, byte x)");
-=======
-    checkIfClosed();
->>>>>>> d16686ef
+    checkIfClosed();
     setObject(parameterIndex, x, Types.TINYINT);
   }
 
   @Override
   public void setShort(int parameterIndex, short x) throws SQLException {
-<<<<<<< HEAD
     LOGGER.debug("public void setShort(int parameterIndex, short x)");
-=======
-    checkIfClosed();
->>>>>>> d16686ef
+    checkIfClosed();
     setObject(parameterIndex, x, Types.SMALLINT);
   }
 
   @Override
   public void setInt(int parameterIndex, int x) throws SQLException {
-<<<<<<< HEAD
     LOGGER.debug("public void setInt(int parameterIndex, int x)");
-=======
-    checkIfClosed();
->>>>>>> d16686ef
+    checkIfClosed();
     setObject(parameterIndex, x, Types.INTEGER);
   }
 
   @Override
   public void setLong(int parameterIndex, long x) throws SQLException {
-<<<<<<< HEAD
     LOGGER.debug("public void setLong(int parameterIndex, long x)");
-=======
-    checkIfClosed();
->>>>>>> d16686ef
+    checkIfClosed();
     setObject(parameterIndex, x, Types.BIGINT);
   }
 
   @Override
   public void setFloat(int parameterIndex, float x) throws SQLException {
-<<<<<<< HEAD
     LOGGER.debug("public void setFloat(int parameterIndex, float x)");
-=======
-    checkIfClosed();
->>>>>>> d16686ef
+    checkIfClosed();
     setObject(parameterIndex, x, Types.FLOAT);
   }
 
   @Override
   public void setDouble(int parameterIndex, double x) throws SQLException {
-<<<<<<< HEAD
     LOGGER.debug("public void setDouble(int parameterIndex, double x)");
-=======
-    checkIfClosed();
->>>>>>> d16686ef
+    checkIfClosed();
     setObject(parameterIndex, x, Types.DOUBLE);
   }
 
   @Override
   public void setBigDecimal(int parameterIndex, BigDecimal x) throws SQLException {
-<<<<<<< HEAD
     LOGGER.debug("public void setBigDecimal(int parameterIndex, BigDecimal x)");
-=======
-    checkIfClosed();
->>>>>>> d16686ef
+    checkIfClosed();
     setObject(parameterIndex, x, Types.DECIMAL);
   }
 
   @Override
   public void setString(int parameterIndex, String x) throws SQLException {
-<<<<<<< HEAD
     LOGGER.debug("public void setString(int parameterIndex, String x)");
-=======
-    checkIfClosed();
->>>>>>> d16686ef
+    checkIfClosed();
     setObject(parameterIndex, x, Types.VARCHAR);
   }
 
@@ -142,31 +115,22 @@
 
   @Override
   public void setDate(int parameterIndex, Date x) throws SQLException {
-<<<<<<< HEAD
     LOGGER.debug("public void setDate(int parameterIndex, Date x)");
-=======
-    checkIfClosed();
->>>>>>> d16686ef
+    checkIfClosed();
     setObject(parameterIndex, x, Types.DATE);
   }
 
   @Override
   public void setTime(int parameterIndex, Time x) throws SQLException {
-<<<<<<< HEAD
     LOGGER.debug("public void setTime(int parameterIndex, Time x)");
-=======
-    checkIfClosed();
->>>>>>> d16686ef
+    checkIfClosed();
     setObject(parameterIndex, x, Types.TIME);
   }
 
   @Override
   public void setTimestamp(int parameterIndex, Timestamp x) throws SQLException {
-<<<<<<< HEAD
     LOGGER.debug("public void setTimestamp(int parameterIndex, Timestamp x)");
-=======
-    checkIfClosed();
->>>>>>> d16686ef
+    checkIfClosed();
     setObject(parameterIndex, x, Types.TIMESTAMP);
   }
 
@@ -190,21 +154,15 @@
 
   @Override
   public void clearParameters() throws SQLException {
-<<<<<<< HEAD
     LOGGER.debug("public void clearParameters()");
-=======
-    checkIfClosed();
->>>>>>> d16686ef
+    checkIfClosed();
     this.parameterBindings.clear();
   }
 
   @Override
   public void setObject(int parameterIndex, Object x, int targetSqlType) throws SQLException {
-<<<<<<< HEAD
     LOGGER.debug("public void setObject(int parameterIndex, Object x, int targetSqlType)");
-=======
-    checkIfClosed();
->>>>>>> d16686ef
+    checkIfClosed();
     this.parameterBindings.put(parameterIndex, ImmutableSqlParameter.builder()
             .type(targetSqlType)
             .value(x)
@@ -214,21 +172,15 @@
 
   @Override
   public void setObject(int parameterIndex, Object x) throws SQLException {
-<<<<<<< HEAD
     LOGGER.debug("public void setObject(int parameterIndex, Object x)");
-=======
-    checkIfClosed();
->>>>>>> d16686ef
+    checkIfClosed();
     setObject(parameterIndex, x, Types.JAVA_OBJECT);
   }
 
   @Override
   public boolean execute() throws SQLException {
-<<<<<<< HEAD
     LOGGER.debug("public boolean execute()");
-=======
-    checkIfClosed();
->>>>>>> d16686ef
+    checkIfClosed();
     executeInternal(sql, parameterBindings, StatementType.SQL);
     return !resultSet.hasUpdateCount();
   }
@@ -271,11 +223,8 @@
 
   @Override
   public ResultSetMetaData getMetaData() throws SQLException {
-<<<<<<< HEAD
     LOGGER.debug("public ResultSetMetaData getMetaData()");
-=======
-    checkIfClosed();
->>>>>>> d16686ef
+    checkIfClosed();
     return resultSet.getMetaData();
   }
 
