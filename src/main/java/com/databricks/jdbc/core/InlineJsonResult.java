--- conflicted
+++ resolved
@@ -23,7 +23,6 @@
     this.resultManifest = resultManifest;
     this.resultData = resultData;
     this.data = getDataList(resultData.getDataArray());
-<<<<<<< HEAD
     this.currentRow = -1;
   }
   InlineJsonResult(Object[][] rows) {
@@ -37,9 +36,6 @@
     this.resultData = null;
     this.resultManifest = null;
     this.data = rows.stream().map(a -> a.stream().map(o -> o == null ? null : o.toString()).collect(Collectors.toList())).collect(Collectors.toList());
-=======
-    // Initialize cursor to before first row
->>>>>>> 2255c634
     this.currentRow = -1;
   }
 
