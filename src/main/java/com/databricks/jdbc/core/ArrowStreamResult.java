--- conflicted
+++ resolved
@@ -1,7 +1,6 @@
 package com.databricks.jdbc.core;
 
 import com.databricks.sdk.service.sql.ChunkInfo;
-import com.databricks.sdk.service.sql.ExternalLink;
 import com.databricks.sdk.service.sql.ResultData;
 import com.databricks.sdk.service.sql.ResultManifest;
 import com.google.common.collect.ImmutableMap;
@@ -25,13 +24,10 @@
     this.totalRows = resultManifest.getTotalRowCount();
     this.totalChunks = resultManifest.getTotalChunkCount();
     this.rowOffsetToChunkMap = getRowOffsetMap(resultManifest);
-<<<<<<< HEAD
     // Initialize to before first row
     this.currentRowIndex = -1;
-=======
     this.session = session;
     this.chunkDownloader = new ChunkDownloader(statementId, resultManifest, resultData, session);
->>>>>>> 87a82f35
   }
 
   private static ImmutableMap<Long, ChunkInfo> getRowOffsetMap(ResultManifest resultManifest) {
