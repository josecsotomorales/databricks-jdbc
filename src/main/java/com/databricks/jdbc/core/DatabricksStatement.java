--- conflicted
+++ resolved
@@ -430,15 +430,9 @@
       String sql, Map<Integer, ImmutableSqlParameter> params, StatementType statementType,boolean closeStatement)
       throws SQLException {
     String stackTraceMessage =
-<<<<<<< HEAD
-            format(
-                    "DatabricksResultSet executeInternal(String sql = %s,Map<Integer, ImmutableSqlParameter> params = {%s}, StatementType statementType = {%s})",
-                    sql, params.toString(), statementType.toString());
-=======
         format(
             "DatabricksResultSet executeInternal(String sql = %s,Map<Integer, ImmutableSqlParameter> params = {%s}, StatementType statementType = {%s})",
             sql, params, statementType);
->>>>>>> a8512850
     LoggingUtil.log(LogLevel.DEBUG, stackTraceMessage);
     CompletableFuture<DatabricksResultSet> futureResultSet =
             getFutureResult(sql, params, statementType);
